﻿using NUnit.Framework;
using System;
using System.Collections.Generic;
using System.Linq;
using System.Text;
using System.Threading.Tasks;

using Monad;
using Monad.Parsec;

namespace CSharpMonad.UnitTests.ML
{
    //
    // Inspired by http://blogs.msdn.com/b/lukeh/archive/2007/08/19/monadic-parser-combinators-using-c-3-0.aspx
    //

    [TestFixture]
    public class MLTests
    {
        Parser<IEnumerable<ParserChar>> Id;
        Parser<IEnumerable<ParserChar>> Ident;
        Parser<IEnumerable<ParserChar>> LetId;
        Parser<IEnumerable<ParserChar>> InId;
        Parser<Term> Term;
        Parser<Term> Term1;
        Parser<Term> Parser;

        [Test]
        public void BuildMLParser()
        {
            Id = from w in New.Whitespace()
                 from c in New.Letter()
                 from cs in New.Many(New.LetterOrDigit())
                 select c.Cons(cs);

            Ident = from s in Id 
                    where s.IsNotEqualTo("let") && s.IsNotEqualTo("in") 
                    select s;

            LetId = from s in Id
                    where s.IsEqualTo("let")
                    select s;

            InId = from s in Id
                   where s.IsEqualTo("in")
                   select s;

            Term1 = (from x in Ident
                     select new VarTerm(x) as Term)
                    .Or(from u1 in Lang.WsChr('(')
                        from t in Term
                        from u2 in Lang.WsChr(')')
                        select t);

            Term = (from u1 in Lang.WsChr('\\')
                    from x in Ident
                    from u2 in Lang.WsChr('.')
                    from t in Term
                    select new LambdaTerm(x, t) as Term)
                   .Or(from lid in LetId
                       from x in Ident
                       from u1 in Lang.WsChr('=')
                       from t in Term
                       from inid in InId
                       from c in Term
                       select new LetTerm(x, t, c) as Term)
                   .Or(from t in Term1
                       from ts in New.Many1(Term1)
                       select new AppTerm(t, ts) as Term);

            Parser = from t in Term
                     from u in Lang.WsChr(';')
                     select t;
        }

        [Test]
        public void TestIdParser()
        {
            BuildMLParser();

            var r = Id.Parse("Testing123");
            Assert.IsTrue(!r.IsFaulted);
            Assert.IsTrue(r.Value.First().Item1.AsString() == "Testing123");

            r = Id.Parse("   Testing123   ");
            Assert.IsTrue(!r.IsFaulted);
            Assert.IsTrue(r.Value.First().Item1.AsString() == "Testing123");

            r = Id.Parse("   1Testing123   ");
            Assert.IsTrue(r.IsFaulted);
            Assert.IsTrue(r.Errors.First().Input.First().Column == 4);
        }

<<<<<<< HEAD
        [TestMethod]
        public void TestTerm1Parser()
        {
            BuildMLParser();

            var r = Term1.Parse("fred");
            Assert.IsTrue(!r.IsFaulted);
            Assert.IsTrue(r.Value.First().Item1.GetType().Name.Contains("VarTerm"));
        }

        [TestMethod]
        public void TestLetTermParser()
        {
            BuildMLParser();

            var r = Term.Parse("let fred=1");
            if (r.IsFaulted)
            {
                throw new Exception(r.Errors.First().Message);
            }
            Assert.IsTrue(!r.IsFaulted);
            Assert.IsTrue(r.Value.First().Item1.GetType().Name.Contains("LetTerm"));

        }

        [TestMethod]
=======
        [Test]
>>>>>>> 025483a6
        public void TestLetIdParser()
        {
            BuildMLParser();

            var r = LetId.Parse("let");
            Assert.IsTrue(!r.IsFaulted);
            Assert.IsTrue(r.Value.First().Item1.AsString() == "let");
        }

<<<<<<< HEAD
        [TestMethod]
        public void TestInIdParser()
        {
            BuildMLParser();

            var r = InId.Parse("in");
            Assert.IsTrue(!r.IsFaulted);
            Assert.IsTrue(r.Value.First().Item1.AsString() == "in");
        }

        [TestMethod]
=======
        [Test]
>>>>>>> 025483a6
        public void RunMLParser()
        {
            BuildMLParser();

            var input = @"let true = \x.\y.x in 
                          let false = \x.\y.y in 
                          let if = \b.\l.\r.(b l) r in
                          if true then false else true;".ToParserChar();

            var result = Parser.Parse(input);

            Assert.IsTrue(!result.IsFaulted);

            // TODO: This doesn't parse, need to work out why

        }
    }

    public abstract class Term { }
    public class LambdaTerm : Term
    {
        public readonly IEnumerable<ParserChar> Ident; 
        public readonly Term Term;
        public LambdaTerm(IEnumerable<ParserChar> i, Term t)
        {
            Ident = i; 
            Term = t;
        }
    }

    public class LetTerm : Term
    {
        public readonly IEnumerable<ParserChar> Ident; 
        public readonly Term Rhs; 
        public Term Body;
        public LetTerm(IEnumerable<ParserChar> i, Term r, Term b)
        {
            Ident = i; 
            Rhs = r; 
            Body = b;
        }
    }
    public class AppTerm : Term
    {
        public readonly Term Func; 
        public readonly IEnumerable<Term> Args;
        public AppTerm(Term func, IEnumerable<Term> args)
        {
            Func = func; 
            Args = args;
        }
    }
    public class VarTerm : Term
    {
        public readonly IEnumerable<ParserChar> Ident;
        public VarTerm(IEnumerable<ParserChar> ident)
        {
            Ident = ident;
        }
    }


    public class WsChrParser : Parser<ParserChar>
    {
        public WsChrParser(char c)
            :
            base(
                inp => New.Whitespace()
                          .And(New.Character(c))
                          .Parse(inp)
            )
        {
        }
    }


    public static class Lang
    {
        public static WsChrParser WsChr(char c)
        {
            return new WsChrParser(c);
        }
    }
}<|MERGE_RESOLUTION|>--- conflicted
+++ resolved
@@ -91,8 +91,7 @@
             Assert.IsTrue(r.Errors.First().Input.First().Column == 4);
         }
 
-<<<<<<< HEAD
-        [TestMethod]
+        [Test]
         public void TestTerm1Parser()
         {
             BuildMLParser();
@@ -102,7 +101,7 @@
             Assert.IsTrue(r.Value.First().Item1.GetType().Name.Contains("VarTerm"));
         }
 
-        [TestMethod]
+        [Test]
         public void TestLetTermParser()
         {
             BuildMLParser();
@@ -117,10 +116,7 @@
 
         }
 
-        [TestMethod]
-=======
-        [Test]
->>>>>>> 025483a6
+        [Test]
         public void TestLetIdParser()
         {
             BuildMLParser();
@@ -130,8 +126,7 @@
             Assert.IsTrue(r.Value.First().Item1.AsString() == "let");
         }
 
-<<<<<<< HEAD
-        [TestMethod]
+        [Test]
         public void TestInIdParser()
         {
             BuildMLParser();
@@ -141,10 +136,7 @@
             Assert.IsTrue(r.Value.First().Item1.AsString() == "in");
         }
 
-        [TestMethod]
-=======
-        [Test]
->>>>>>> 025483a6
+        [Test]
         public void RunMLParser()
         {
             BuildMLParser();
