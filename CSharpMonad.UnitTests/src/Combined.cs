<<<<<<< HEAD
using System;

using Monad;
using NUnit.Framework;

namespace Monad.UnitTests
{
    [TestFixture]
    public class Combined
    {
        [Test]
        public void Combined1()
        {
            var t1 = ErrIO(() => 1);
            var t2 = ErrIO(() => 2);
            var t3 = ErrIO(() => 3);

            var res = from one in t1
                      from two in t2
                      from thr in t3
                      select one + two + thr;

            Assert.IsTrue(res.Return().Value == 6);
        }

        [Test]
        public void Combined2()
        {

            var t1 = ErrIO(() => 1);
            var t2 = ErrIO(() => 2);
            var t3 = ErrIO(() => 3);
            var fail = ErrIO<int>(() =>
                {
                    throw new Exception("Error");
                });

            var res = from one in t1
                      from two in t2
                      from thr in t3
                      from err in fail
                      select one + two + thr + err;

            Assert.IsTrue(res.Return().IsFaulted);
        }

        private Try<T> ErrIO<T>(IO<T> fn)
        {
            return new Try<T>( () => fn() );
        }
    }
}
=======
using System;

using Monad;
using NUnit.Framework;

namespace Monad.UnitTests
{
    [TestFixture]
    public class Combined
    {
        [Test]
        public void Combined1()
        {
            var t1 = ErrIO(() => 1);
            var t2 = ErrIO(() => 2);
            var t3 = ErrIO(() => 3);

            var res = from one in t1
                      from two in t2
                      from thr in t3
                      select one + two + thr;

            Assert.IsTrue(res.Return().Value == 6);
        }

        [Test]
        public void Combined2()
        {

            var t1 = ErrIO(() => 1);
            var t2 = ErrIO(() => 2);
            var t3 = ErrIO(() => 3);
            var fail = ErrIO<int>(() =>
                {
                    throw new Exception("Error");
                });

            var res = from one in t1
                      from two in t2
                      from thr in t3
                      from err in fail
                      select one + two + thr + err;

            Assert.IsTrue(res.Return().IsFaulted);
        }

        private Error<T> ErrIO<T>(IO<T> fn)
        {
            return new Error<T>( () => fn() );
        }

        private Error<IO<T>> Trans<T>( IO<T> inner )
        {
            return () => inner;
        }

        private Reader<E,Error<T>> Trans<E,T>( Error<T> inner )
        {
            return (env) => inner;
        }

        public IO<string> Hello()
        {
            return () => "Hello,";
        }

        public IO<string> World()
        {
            return () => " World";
        }

        // Messing
        [Test]
        public void TransTest()
        {
            var errT = Trans<string>( from h in Hello()
                                      from w in World()
                                      select h + w );

            var rdrT = Trans<string,IO<string>>(errT);

            Assert.IsTrue(rdrT.Run("environ").Return().Value() == "Hello, World");
        }
    }
}

>>>>>>> c6e10439
<|MERGE_RESOLUTION|>--- conflicted
+++ resolved
@@ -1,4 +1,3 @@
-<<<<<<< HEAD
 using System;
 
 using Monad;
@@ -49,66 +48,13 @@
         {
             return new Try<T>( () => fn() );
         }
-    }
-}
-=======
-using System;
 
-using Monad;
-using NUnit.Framework;
-
-namespace Monad.UnitTests
-{
-    [TestFixture]
-    public class Combined
-    {
-        [Test]
-        public void Combined1()
-        {
-            var t1 = ErrIO(() => 1);
-            var t2 = ErrIO(() => 2);
-            var t3 = ErrIO(() => 3);
-
-            var res = from one in t1
-                      from two in t2
-                      from thr in t3
-                      select one + two + thr;
-
-            Assert.IsTrue(res.Return().Value == 6);
-        }
-
-        [Test]
-        public void Combined2()
-        {
-
-            var t1 = ErrIO(() => 1);
-            var t2 = ErrIO(() => 2);
-            var t3 = ErrIO(() => 3);
-            var fail = ErrIO<int>(() =>
-                {
-                    throw new Exception("Error");
-                });
-
-            var res = from one in t1
-                      from two in t2
-                      from thr in t3
-                      from err in fail
-                      select one + two + thr + err;
-
-            Assert.IsTrue(res.Return().IsFaulted);
-        }
-
-        private Error<T> ErrIO<T>(IO<T> fn)
-        {
-            return new Error<T>( () => fn() );
-        }
-
-        private Error<IO<T>> Trans<T>( IO<T> inner )
+        private Try<IO<T>> Trans<T>( IO<T> inner )
         {
             return () => inner;
         }
 
-        private Reader<E,Error<T>> Trans<E,T>( Error<T> inner )
+        private Reader<E, Try<T>> Trans<E, T>(Try<T> inner)
         {
             return (env) => inner;
         }
@@ -137,5 +83,3 @@
         }
     }
 }
-
->>>>>>> c6e10439
